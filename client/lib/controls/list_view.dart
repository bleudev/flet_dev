--- conflicted
+++ resolved
@@ -50,14 +50,6 @@
     }
 
     return constrainedControl(
-<<<<<<< HEAD
-        ListView(
-          controller: _controller,
-          scrollDirection: horizontal ? Axis.horizontal : Axis.vertical,
-          padding: padding,
-          children: controls,
-        ),
-=======
         spacing > 0
             ? ListView.separated(
                 controller: _controller,
@@ -85,7 +77,6 @@
                     ? createControl(control, visibleControls[0].id, disabled)
                     : null,
               ),
->>>>>>> 6daabb2e
         parent,
         control);
   }
